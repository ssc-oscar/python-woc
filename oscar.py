import lzf
# da4 doesn't have libgit2-dev to install pygit2 yet
# import pygit2
from tokyocabinet import hash as tch

import clickhouse_driver as clickhouse

from datetime import datetime, timedelta, tzinfo
import difflib
from functools import wraps
import hashlib
import os
import time
import warnings
import fnvhash


<<<<<<< HEAD
__version__ = '1.2.3'
=======
__version__ = '1.3.3'
>>>>>>> 5a0d595a
__author__ = "Marat (@cmu.edu)"
__license__ = "GPL v3"

PATHS = {
    # data_type: (path, prefix_bit_length)
    # prefix length means that the data are split into 2**n files,
    # e.g. key is in 0..31 for prefix length of 5 bit.

<<<<<<< HEAD
    # The most critical: raw data for the initial storage, use in sweeps,
    # 100TB da4+ backup
    'commit_sequential_idx': ('/data/All.blobs/commit_{key}.idx', 7),
    'commit_sequential_bin': ('/data/All.blobs/commit_{key}.bin', 7),
    'tree_sequential_idx': ('/data/All.blobs/blob_{key}.idx', 7),
    'tree_sequential_bin': ('/data/All.blobs/blob_{key}.bin', 7),
=======
    # The most critical: raw data for the initial storage, use in sweeps, 100TB da4+ backup
    'commit_sequential_idx': ('/da4_data/All.blobs/commit_{key}.idx', 7),
    'commit_sequential_bin': ('/da4_data/All.blobs/commit_{key}.bin', 7),
    'tree_sequential_idx': ('/da4_data/All.blobs/tree_{key}.idx', 7),
    'tree_sequential_bin': ('/da4_data/All.blobs/tree_{key}.bin', 7),
    
    'tag_data': ('/da4_data/All.blobs/tag_{key}.bin', 7),
    'commit_data': ('/da4_data/All.blobs/commit_{key}.bin', 7),
    'tree_data': ('/da4_data/All.blobs/tree_{key}.bin', 7),
    'blob_data': ('/da4_data/All.blobs/blob_{key}.bin', 7),
>>>>>>> 5a0d595a

    # critical - random access to trees and commits on da4 - need to do offsets for the da3
    'commit_random': ('/fast/All.sha1c/commit_{key}.tch', 7),
    'tree_random': ('/fast/All.sha1c/tree_{key}.tch', 7),

    'blob_offset': ('/fast/All.sha1o/sha1.blob_{key}.tch', 7),
    'commit_offset': ('/fast/All.sha1o/sha1.commit_{key}.tch', 7),
    'tree_offset': ('/fast/All.sha1o/sha1.tree_{key}.tch', 7),
    # the rest of x_data is currently unused:
    # 'commit_data': ('/data/All.blobs/commit_{key}.bin',  # 7)
    # 'tree_data': ('/data/All.blobs/tree_{key}.bin', 7)
    # 'tag_data': ('/data/All.blobs/tag_{key}.bin', 7)

    # relations - good to have but not critical
<<<<<<< HEAD
    'commit_projects': ('/da0_data/basemaps/c2pFullP.{key}.tch', 5),
    'commit_children': ('/da0_data/basemaps/c2ccFullP.{key}.tch', 5),
    'commit_blobs': ('/da0_data/basemaps/c2bFullP.{key}.tch', 5),
    'commit_files': ('/da0_data/basemaps/c2fFullP.{key}.tch', 5),
    'project_commits': ('/da0_data/basemaps/p2cFullP.{key}.tch', 5),
    'author_commits': ('/da0_data/basemaps/a2cFullP.{key}.tch', 5),
    'author_projects': ('/da0_data/basemaps/a2pFullP.{key}.tch', 5),
    'author_trpath':('/da0_data/basemaps/a2trpO.tch', 5),
    'blob_commits': ('/da0_data/basemaps/b2cFullP.{key}.tch', 5),
    'blob_authors': ('/da0_data/basemaps/b2aFullP.{key}.tch', 5),
    'file_commits': ('/da0_data/basemaps/f2cFullP.{key}.tch', 5),

    # dictionary entries added after 5/12/19
    'file_blobs': ('/da0_data/basemaps/f2bFullP.{key}.tch', 5),
    'commit_time_author': ('/da0_data/basemaps/c2taFullP.{key}.tch', 5),
    'project_authors': ('/da0_data/basemaps/p2aFullP.{key}.tch', 5),
    'blob_files': ('/da0_data/basemaps/b2fFullP.{key}.tch', 5),
    'commit_head': ('/da0_data/basemaps/c2hFullO.{key}.tch', 5),
=======
  
    # move to current version R as they get updated
    'commit_projects': ('/da0_data/basemaps/c2pFull{ver}.{key}.tch', 5),
    'commit_children': ('/da0_data/basemaps/c2ccFull{ver}.{key}.tch', 5),
    'commit_time_author': ('/da0_data/basemaps/c2taFull{ver}.{key}.tch', 5),
    'commit_root': ('/da0_data/basemaps/c2rFull{ver}.{key}.tch', 5),
    'commit_parent': ('/da0_data/basemaps/c2pcFull{ver}.{key}.tch', 5),
    'author_commits': ('/da0_data/basemaps/a2cFull{ver}.{key}.tch', 5),
    'author_projects': ('/da0_data/basemaps/a2pFull{ver}.{key}.tch', 5),
    'author_files': ('/da0_data/basemaps/a2fFull{ver}.{key}.tch', 5),
    'project_authors': ('/da0_data/basemaps/p2aFull{ver}.{key}.tch', 5),

    'commit_head': ('/da0_data/basemaps/c2hFull{ver}.{key}.tch', 5),
    'commit_blobs': ('/da0_data/basemaps/c2bFull{ver}.{key}.tch', 5),
    'commit_files': ('/da0_data/basemaps/c2fFull{ver}.{key}.tch', 5),
    'project_commits': ('/da0_data/basemaps/p2cFull{ver}.{key}.tch', 5),
    'blob_commits': ('/da0_data/basemaps/b2cFull{ver}.{key}.tch', 5),
    'blob_authors': ('/da0_data/basemaps/b2aFull{ver}.{key}.tch', 5),
    'file_authors': ('/da0_data/basemaps/f2aFull{ver}.{key}.tch', 5),
    'file_commits': ('/da0_data/basemaps/f2cFull{ver}.{key}.tch', 5),
    'file_blobs': ('/da0_data/basemaps/f2bFull{ver}.{key}.tch', 5),
    'blob_files': ('/da0_data/basemaps/b2fFull{ver}.{key}.tch', 5),

    'author_trpath':('/da0_data/basemaps/a2trp{ver}.tch', 5),
>>>>>>> 5a0d595a

    # another way to get commit parents, currently unused
    # 'commit_parents': ('/da0_data/basemaps/c2pcK.{key}.tch', 7)

    # SHA1 cache, currently only on da4, da5  668G
    'blob_index_line': ('/fast/All.sha1/sha1.blob_{key}.tch', 7),
    'tree_index_line': ('/fast/All.sha1/sha1.tree_{key}.tch', 7),
    'commit_index_line': ('/fast/All.sha1/sha1.commit_{key}.tch', 7),
    'tag_index_line': ('/fast/All.sha1/sha1.tag_{key}.tch', 7)
}

URLMAP = {
    "bb": "bitbucket.org",
    "gl": "gitlab.org",
    "android.googlesource.com": "android.googlesource.com",
    "bioconductor.org": "bioconductor.org",
    "drupal.com": "git.drupal.org",
    "git.eclipse.org": "git.eclipse.org",
    "git.kernel.org": "git.kernel.org",
    "git.postgresql.org": "git.postgresql.org",
    "git.savannah.gnu.org": "git.savannah.gnu.org",
    "git.zx2c4.com": "git.zx2c4.com",
    "gitlab.gnome.org": "gitlab.gnome.org",
    "kde.org": "anongit.kde.org",
    "repo.or.cz": "repo.or.cz",
    "salsa.debian.org": "salsa.debian.org",
    "sourceforge.net": "git.code.sf.net/p"
}


def read_env_var():
    global PATHS
    all_blobs = [
        'commit_sequential_idx', 'commit_sequential_bin', 'tree_sequential_idx',
        'tree_sequential_bin', 'tag_data', 'commit_data', 'tree_data', 'blob_data'
    ]
    all_sha1c = [
        'commit_random', 'tree_random'
    ]
    all_sha1o = [
        'blob_offset', 'commit_offset', 'tree_offset'
    ]
    basemaps = [
        'commit_projects', 'commit_children', 'commit_time_author', 'commit_root',
        'commit_parent', 'author_commits', 'author_projects', 'project_authors',
        'commit_head', 'commit_blobs', 'commit_files', 'project_commits', 'blob_commits',
        'blob_authors', 'file_commits', 'file_blobs', 'blob_files', 'author_trpath',
        'author_files', 'file_authors'
    ]    
    all_sha1 = [
        'blob_index_line', 'tree_index_line', 'commit_index_line', 'tag_index_line'
    ]

    # This map maps the environment variable name to the key names in the PATHS global variable
    # For example, environment variable 'OSCAR_BASEMAPS' will contain the directory to find all the basemaps
    # whoes PATHS key matches the elements in the basemaps array
    # unless overwrote by each specific basemaps
    general_name_map = {
        'OSCAR_ALL_BLOBS': all_blobs,
        'OSCAR_ALL_SHA1C': all_sha1c,
        'OSCAR_ALL_SHA1O': all_sha1o,
        'OSCAR_BASEMAPS': basemaps,
        'OSCAR_ALL_SHA1': all_sha1
    }
    # This maps the environment variable name to the key names in the PATHS global variable
    # Each key in the PAHTS will have 'OSCAR_' prepended to the beginning
    # For example: OSCAR_COMMIT_DATA environment variable corresponds to PATHS['commit_data']
    specific_names = {'_'.join(['OSCAR', name.upper()]): name for name in PATHS.keys()}
    ver_names = {'_'.join(['OSCAR', name.upper(), 'VER']): name for name in basemaps}

    for v in os.environ.keys():
        if not os.environ[v]:
            continue
        # general directory config
        if v in general_name_map.keys():
            for name in general_name_map[v]:
                f = os.path.basename(PATHS[name][0])
                PATHS[name] = (os.path.join(os.environ[v], f), PATHS[name][1])
        # specific directory config overwrites general
        elif v in specific_names.keys():
            f = os.path.basename(PATHS[name][0])
            PATHS[specific_names[v]] = (os.path.join(os.environ[v],f), PATHS[specific_names[v]][1])
        # specific version config
        elif v in ver_names.keys():
            PATHS[ver_names[v]] = (
                PATHS[ver_names[v]][0].format(ver=os.environ[v], key='{key}'),
                PATHS[ver_names[v]][1]
            )
        # general version config
        elif v == "OSCAR_BASEMAPS_VER":
            for name in basemaps:
                if '{ver}' in PATHS[name][0]:
                    PATHS[name] = (PATHS[name][0].format(ver=os.environ[v], key='{key}'), PATHS[name][1])

    # if version not set, default to version R
    for key in PATHS.keys():
        if '{ver}' in PATHS[key][0]:
            PATHS[key] = (PATHS[key][0].format(ver='R', key='{key}'), PATHS[key][1])

read_env_var()

class ObjectNotFound(KeyError):
    pass


def unber(s):
    # type: (str) -> list
    r""" Perl BER unpacking
    Format definition: from http://perldoc.perl.org/functions/pack.html
        (see "w" template description)

    BER is a way to pack several variable-length ints into one
    binary string. Here we do the reverse

    Args:
        s (str): a binary string with packed values

    Returns:
         str: a list of unpacked values

    >>> unber('\x00\x83M')
    [0, 461]
    >>> unber('\x83M\x96\x14')
    [461, 2836]
    >>> unber('\x99a\x89\x12')
    [3297, 1170]
    """
    res = []
    acc = 0
    for char in s:
        b = ord(char)
        acc = (acc << 7) + (b & 0x7f)
        if not b & 0x80:
            res.append(acc)
            acc = 0
    return res


def lzf_length(raw_data):
    # type: (str) -> (int, int)
    r""" Get length of uncompressed data from a header of Compress::LZF
    output. Check Compress::LZF sources for the definition of this bit magic
        (namely, LZF.xs, decompress_sv)

    Args:
        raw_data (bytes): data compressed with Perl Compress::LZF

    Returns:
         Tuple[int, int]: (header_size, uncompressed_content_length) in bytes

    >>> lzf_length('\xc4\x9b')
    (2, 283)
    >>> lzf_length('\xc3\xa4')
    (2, 228)
    >>> lzf_length('\xc3\x8a')
    (2, 202)
    >>> lzf_length('\xca\x87')
    (2, 647)
    >>> lzf_length('\xe1\xaf\xa9')
    (3, 7145)
    >>> lzf_length('\xe0\xa7\x9c')
    (3, 2524)
    """
    if not raw_data:
        raise ValueError("LZF compressed data are missing header")
    lower = ord(raw_data[0])
    csize = len(raw_data)
    start = 1
    mask = 0x80
    while mask and csize > start and (lower & mask):
        mask >>= 1 + (mask == 0x80)
        start += 1
    if not mask or csize < start:
        raise ValueError("LZF compressed data header is corrupted")
    usize = lower & (mask - 1)
    for i in range(1, start):
        usize = (usize << 6) + (ord(raw_data[i]) & 0x3f)
    if not usize:
        raise ValueError("LZF compressed data header is corrupted")
    return start, usize


def decomp(raw_data):
    # type: (str) -> str
    """ lzf wrapper to handle perl tweaks in Compress::LZF
    This function extracts uncompressed size header
    and then does usual lzf decompression.
    Please check Compress::LZF sources for the definition of this bit magic

    Args:
        raw_data (bytes): data compressed with Perl Compress::LZF

    Returns:
        str: unpacked data
    """
    if not raw_data:
        return ""
    elif raw_data[0] == '\x00':
        return raw_data[1:]
    start, usize = lzf_length(raw_data)
    return lzf.decompress(raw_data[start:], usize)


def cached_property(func):
    """ Classic memoize with @property on top"""
    @wraps(func)
    def wrapper(self):
        key = "_" + func.__name__
        if not hasattr(self, key):
            setattr(self, key, func(self))
        return getattr(self, key)
    return property(wrapper)


def slice20(raw_data):
    """ Slice raw_data into 20-byte chunks and hex encode each of them
    """
    if raw_data is None:
        return ()

    return tuple(raw_data[i:i + 20].encode('hex')
                 for i in range(0, len(raw_data), 20))


class CommitTimezone(tzinfo):
    # a lightweight version of pytz._FixedOffset
    def __init__(self, hours, minutes):
        self.offset = timedelta(hours=hours, minutes=minutes)

    def utcoffset(self, dt):
        return self.offset

    def tzname(self, dt):
        return 'fixed'

    def dst(self, dt):
        # daylight saving time - no info
        return timedelta(0)

    def __repr__(self):
        h, m = divmod(self.offset.seconds // 60, 60)
        return "<Timezone: %02d:%02d>" % (h, m)


DAY_Z = datetime.fromtimestamp(0, CommitTimezone(0, 0))


def parse_commit_date(timestamp):
    """ Parse date string of authored_at/commited_at

    git log time is in the original timezone
        gitpython - same as git log (also, it has the correct timezone)
    unix timestamps (used internally by commit objects) are in UTC
        datetime.fromtimestamp without a timezone will convert it to host tz
    github api is in UTC (this is what trailing 'Z' means)

    Args:
        timestamp (str): Commit.authored_at or Commit.commited_at,
            e.g. '1337145807 +1100'
    Returns:
        Optional[datetime.datetime]: UTC datetime

    >>> parse_commit_date('1337145807 +1100')
    datetime.datetime(2012, 5, 16, 16, 23, 27, tzinfo=<Timezone: 11:00>)
    >>> parse_commit_date('3337145807 +1100') is None
    True
    """
    ts, tz = timestamp.split()
    sign = -1 if tz.startswith('-') else 1
    try:
        ts = int(ts)
        hours, minutes = sign * int(tz[-4:-2]), sign * int(tz[-2])
        dt = datetime.fromtimestamp(ts, CommitTimezone(hours, minutes))
    except ValueError:
        # i.e. if timestamp or timezone is invalid
        return None

    # timestamp is in the future
    if ts > time.time():
        return None

    return dt


# Pool of open TokyoCabinet databases to save few milliseconds on opening
_TCH_POOL = {}


def _get_tch(path):
    if not path.endswith('.tch'):
        path += '.tch'
    if path not in _TCH_POOL:
        _TCH_POOL[path] = tch.Hash()
        _TCH_POOL[path].open(path, tch.HDBOREADER | tch.HDBONOLCK)
        # _TCH_POOL[path].setmutex()
    return _TCH_POOL[path]


def read_tch(path, key, silent=False):
    """ Read a value from a Tokyo Cabinet file by the specified key
    Main purpose of this method is to cached open .tch handlers
    in _TCH_POOL to speedup reads
    """
    try:
        return _get_tch(path)[key]
    except IOError:
        if silent:
            return None
    except KeyError:
        if silent:
            return None
        raise ObjectNotFound(path + " " + key)


def tch_keys(path, key_prefix=''):
    return _get_tch(path).fwmkeys(key_prefix)


def resolve_path(dtype, object_key, use_fnv=False):
    # type: (str, str, bool) -> str
    """ Get path to a file using data type and object key (for sharding) """
    path, prefix_length = PATHS[dtype]

    p = fnvhash.fnv1a_32(object_key) if use_fnv else ord(object_key[0])
    prefix = p & (2**prefix_length - 1)
    return path.format(key=prefix)


class _Base(object):
    type = None
    key = None
    # fnv keys are used for non-git objects, such as files, projects and authors
    use_fnv_keys = True
    _keys_registry_dtype = None

    def __init__(self, key):
        """
        Args:
             key (str): unique identifier for an object of this type
        """
        self.key = key

    def __repr__(self):
        return "<%s: %s>" % ((self.type or 'OscarBase').capitalize(), self.key)

    def __hash__(self):
        return hash(self.key)

    def __eq__(self, other):
        """
        >>> sha = 'f2a7fcdc51450ab03cb364415f14e634fa69b62c'
        >>> Commit(sha) == Commit(sha)
        True
        >>> Commit(sha) == Blob(sha)
        False
        """
        return isinstance(other, type(self)) \
            and self.type == other.type \
            and self.key == other.key

    def __ne__(self, other):
        return not self == other

    def __str__(self):
        return self.key

    def resolve_path(self, dtype):
        return resolve_path(dtype, self.key, self.use_fnv_keys)

    def read_tch(self, dtype, silent=True):
        """ Resolve the path and read .tch"""
        return read_tch(self.resolve_path(dtype), self.key, silent)

    @classmethod
    def all(cls):
        """ Iterate all objects of the given type

        This might be useful to get a list of all projects, or a list of
        all file names.

        Returns:
            Generator: a generator of `Project` objects
        """
        if not cls._keys_registry_dtype:
            raise NotImplemented

        base_path, prefix_length = PATHS[cls._keys_registry_dtype]
        for file_prefix in range(2 ** prefix_length):
            tch_path = base_path.format(key=file_prefix)
            for key in tch_keys(tch_path):
                yield cls(key)


class GitObject(_Base):
    use_fnv_keys = False

    @classmethod
    def all(cls):
        """ Iterate ALL objects of this type (all projects, all times) """
        base_idx_path, prefix_length = PATHS[cls.type + '_sequential_idx']
        base_bin_path, prefix_length = PATHS[cls.type + '_sequential_bin']
        for key in range(2**prefix_length):
            idx_path = base_idx_path.format(key=key)
            bin_path = base_bin_path.format(key=key)
            datafile = open(bin_path)
            for line in open(idx_path):
                chunks = line.strip().split(";")
                if len(chunks) > 4:  # cls.type == "blob":
                    # usually, it's true for blobs;
                    # however, some blobs follow common pattern
                    offset, comp_length, full_length, sha = chunks[1:5]
                else:
                    offset, comp_length, sha = chunks[1:4]

                obj = cls(sha)
                obj._data = decomp(datafile.read(int(comp_length)))

                yield obj
            datafile.close()

    def __init__(self, sha):
        """
        Args:
             sha (str): either a 40 char hex or a 20 bytes binary SHA1 hash
        >>> sha = '05cf84081b63cda822ee407e688269b494a642de'
        >>> GitObject(sha.decode('hex')).sha == sha
        True
        >>> GitObject(sha).bin_sha == sha.decode('hex')
        True
        """
        if len(sha) == 40:
            self.sha = sha
            self.bin_sha = sha.decode("hex")
        elif len(sha) == 20:
            self.sha = sha.encode("hex")
            self.bin_sha = sha
        else:
            raise ValueError("Invalid SHA1 hash: %s" % sha)
        self.key = self.sha
        super(GitObject, self).__init__(sha)

    def resolve_path(self, dtype):
        # overriding to use bin_sha instead of the key (which is sha)
        return resolve_path(dtype, self.bin_sha, self.use_fnv_keys)

    def read_tch(self, dtype, silent=True):
        """ Resolve the path and read .tch"""
        return read_tch(self.resolve_path(dtype), self.bin_sha, silent)

    @cached_property
    def data(self):
        if self.type not in ('commit', 'tree'):
            raise NotImplementedError
        # default implementation will only work for commits and trees
        return decomp(self.read_tch(self.type + '_random', silent=False))

    @classmethod
    def string_sha(cls, data):
        """Manually compute blob sha from its content passed as `data`.

        The main use case for this method is to identify source of a file.

        Blob SHA is computed from a string:
        "blob <file content length as str><null byte><file content>"

        # https://gist.github.com/masak/2415865
        Commit SHAs are computed in a similar way
        "commit <commit length as str><null byte><commit content>"

        note that commit content includes committed/authored date

        Args:
            data (str): content of the GitObject to get hash for

        Returns:
            str: 40-byte hex SHA1 hash
        """
        sha1 = hashlib.sha1()
        sha1.update("%s %d\x00" % (cls.type, len(data)))
        sha1.update(data)
        return sha1.hexdigest()

    @classmethod
    def file_sha(cls, path):
        buffsize = 1024 ** 2
        size = os.stat(path).st_size
        fh = open(path, 'rb')
        sha1 = hashlib.sha1()
        sha1.update("%s %d\x00" % (cls.type, size))
        while size > 0:
            data = fh.read(min(size, buffsize))
            if not data:
                return sha1.hexdigest()
            sha1.update(data)

    def __str__(self):
        """
        >>> print(Commit('f2a7fcdc51450ab03cb364415f14e634fa69b62c'))
        tree d4ddbae978c9ec2dc3b7b3497c2086ecf7be7d9d
        parent 66acf0a046a02b48e0b32052a17f1e240c2d7356
        author Pavel Puchkin <neoascetic@gmail.com> 1375321509 +1100
        committer Pavel Puchkin <neoascetic@gmail.com> 1375321597 +1100
        <BLANKLINE>
        License changed :P
        <BLANKLINE>
        """
        return self.data


class Blob(GitObject):
    type = 'blob'

    def __len__(self):
        _, length = self.position
        return length

    @classmethod
    def string_sha(cls, data):
        """
        >>> Blob.string_sha('Hello world!')
        '6769dd60bdf536a83c9353272157893043e9f7d0'
        """
        # return pygit2.hash(data)
        return super(Blob, cls).string_sha(data)

    @classmethod
    def file_sha(cls, path):
        """Manually compute blob sha from a file content.

        Similar to string_sha
        >>> Blob.file_sha('LICENSE')
        '94a9ed024d3859793618152ea559a168bbcbb5e2'
        """
        # return pygit2.hashfile(path)
        return super(Blob, cls).file_sha(path)

    @cached_property
    def position(self):
        """ Get offset and length of the blob data in the storage """
        try:
            offset, length = unber(self.read_tch('blob_offset'))
        except ValueError:  # empty read -> value not found
            raise ObjectNotFound('Blob data not found (bad sha?)')
        return offset, length

    @cached_property
    def data(self):
        """ Content of the blob """
        offset, length = self.position
        # no caching here to stay thread-safe
        with open(self.resolve_path('blob_data'), 'rb') as fh:
            fh.seek(offset)
            return decomp(fh.read(length))

    @cached_property
    def commit_shas(self):
        """ SHAs of Commits in which this blob have been
        introduced or modified.

        **NOTE: commits removing this blob are not included**
        """
        return slice20(self.read_tch('blob_commits'))

    @property
    def commits(self):
        """ Commits where this blob has been added or changed

        **NOTE: commits removing this blob are not included**
        """
        return (Commit(bin_sha) for bin_sha in self.commit_shas)


class Tree(GitObject):
    """ A representation of git tree object, basically - a directory.

    Trees are iterable. Each element of the iteration is a 3-tuple:
    `(mode, filename, sha)`

    - `mode` is an ASCII decimal **string** similar to file mode
        in Unix systems. Subtrees always have mode "40000"
    - `filename` is a string filename, not including directories
    - `sha` is a 40 bytes hex string representing file content Blob SHA

    .. Note:: iteration is not recursive.
        For a recursive walk, use Tree.traverse() or Tree.files

    Both files and blobs can be checked for membership,
    either by their id (filename or SHA) or a corresponding object:

        >>> tree = Tree("d4ddbae978c9ec2dc3b7b3497c2086ecf7be7d9d")
        >>> '.gitignore' in tree
        True
        >>> File('.keep') in tree
        False
        >>> '83d22195edc1473673f1bf35307aea6edf3c37e3' in tree
        True
        >>> Blob('83d22195edc1473673f1bf35307aea6edf3c37e3') in tree
        True

    `len(tree)` returns the number of files under the tree, including files in
    subtrees but not the subtrees themselves:

        >>> len(Tree("d4ddbae978c9ec2dc3b7b3497c2086ecf7be7d9d"))
        16

    """
    type = 'tree'

    def __iter__(self):
        """ Unpack binary tree structures, yielding 3-tuples of
        (mode (ASCII decimal), filename, sha (40 bytes hex))

        Format description:  https://stackoverflow.com/questions/14790681/
            mode   (ASCII encoded decimal)
            SPACE (\0x20)
            filename
            NULL (\x00)
            20-byte binary hash
        >>> len(list(Tree("d4ddbae978c9ec2dc3b7b3497c2086ecf7be7d9d")))
        6
        >>> all(len(line) == 3
        ...     for line in Tree("954829887af5d9071aa92c427133ca2cdd0813cc"))
        True
        """
        data = self.data

        i = 0
        while i < len(data):
            # mode
            start = i
            while i < len(data) and data[i] != " ":
                i += 1
            mode = data[start:i]
            i += 1
            # file name
            start = i
            while i < len(data) and data[i] != "\x00":
                i += 1
            fname = data[start:i]
            # sha
            start = i + 1
            i += 21
            yield mode, fname, data[start:i].encode('hex')

    def __len__(self):
        return len(self.files)

    def __contains__(self, item):
        if isinstance(item, File):
            return item.key in self.files
        elif isinstance(item, Blob):
            return item.sha in self.blob_shas
        elif not isinstance(item, str):
            return False

        return item in self.blob_shas or item in self.files

    def traverse(self):
        """ Recursively traverse the tree
        This will generate 3-tuples of the same format as direct tree
        iteration, but will recursively include subtrees content.

        Returns:
            Generator: a generator of (mode, filename, blob/tree sha) tuples

        >>> c = Commit("1e971a073f40d74a1e72e07c682e1cba0bae159b")
        >>> len(list(c.tree.traverse()))
        8
        >>> c = Commit('e38126dbca6572912013621d2aa9e6f7c50f36bc')
        >>> len(list(c.tree.traverse()))
        36
        """
        for mode, fname, sha in self:
            yield mode, fname, sha
            # trees are always 40000:
            # https://stackoverflow.com/questions/1071241
            if mode == "40000":
                for mode2, fname2, sha2 in Tree(sha).traverse():
                    yield mode2, fname + '/' + fname2, sha2

    @property
    def full(self):
        """ Formatted tree content, including recursive files and subtrees
        It is intended for debug purposes only.

        Returns:
            str: multiline string, where each line contains mode, name and sha,
                with subtrees expanded
        """
        files = sorted(self.traverse(), key=lambda x: x[1])
        return "\n".join(" ".join(line) for line in files)

    def __str__(self):
        """
        >>> print(Tree("954829887af5d9071aa92c427133ca2cdd0813cc"))
        100644 __init__.py ff1f7925b77129b31938e76b5661f0a2c4500556
        100644 admin.py d05d461b48a8a5b5a9d1ea62b3815e089f3eb79b
        100644 models.py d1d952ee766d616eae5bfbd040c684007a424364
        40000 templates 7ff5e4c9bd3ce6ab500b754831d231022b58f689
        40000 templatetags e5e994b0be2c9ce6af6f753275e7d8c29ccf75ce
        100644 urls.py e9cb0c23a7f6683911305efff91dcabadb938794
        100644 utils.py 2cfbd298f18a75d1f0f51c2f6a1f2fcdf41a9559
        100644 views.py 973a78a1fe9e69d4d3b25c92b3889f7e91142439
        """
        return "\n".join(" ".join(line) for line in self)

    @cached_property
    def files(self):
        """ A dict of all files and their content/blob sha under this tree.
        It includes recursive files (i.e. files in subdirectories).
        It does NOT include subdirectories themselves.
        """
        return {fname: sha
                for mode, fname, sha in self.traverse() if mode != "40000"}

    @property
    def blob_shas(self):
        """A tuple of all file content shas, including files in subdirectories
        """
        return tuple(self.files.values())

    @property
    def blobs(self):
        """ A generator of Blob objects with file content.
        It does include files in subdirectories.

        >>> tuple(Tree('d20520ef8c1537a42628b72d481b8174c0a1de84').blobs
        ...       )  # doctest: +ELLIPSIS, +NORMALIZE_WHITESPACE
        (<Blob: 2bdf5d686c6cd488b706be5c99c3bb1e166cf2f6>, ...,
         <Blob: c006bef767d08b41633b380058a171b7786b71ab>)
        """
        return (Blob(sha) for sha in self.blob_shas)


class Commit(GitObject):
    """ A git commit object.

    Commits have some special properties.
    Most of object properties provided by this project are lazy, i.e. they are
    computed when you access them for the first time.
    The following `Commit` properties will be instantiated all at once on the
    first access to *any* of them.

    - :data:`tree`:           root `Tree` of the commit
    - :data:`parent_shas`:    tuple of parent commit sha hashes
    - :data:`message`:        str, first line of the commit message
    - :data:`full_message`:   str, full commit message
    - :data:`author`:         str, Name <email>
    - :data:`authored_at`:    str, unix_epoch+timezone
    - :data:`committer`:      str, Name <email>
    - :data:`committed_at`:   str, unix_epoch+timezone
    """
    type = 'commit'

    def __getattr__(self, attr):
        """ Mimic special properties:
            tree:           root Tree of the commit
            parent_shas:    tuple of parent commit sha hashes
            message:        str, first line of the commit message
            full_message:   str, full commit message
            author:         str, Name <email>
            authored_at:    timezone-aware datetime or None (if invalid)
            committer:      str, Name <email>
            committed_at:   timezone-aware datetime or None (if invalid)
            signature:      str or None, PGP signature

        Commit: https://github.com/user2589/minicms/commit/e38126db
        >>> c = Commit('e38126dbca6572912013621d2aa9e6f7c50f36bc')
        >>> c.author.startswith('Marat')
        True
        >>> c.authored_at
        datetime.datetime(2012, 5, 19, 1, 14, 8, tzinfo=<Timezone: 11:00>)
        >>> c.tree.sha
        '6845f55f47ddfdbe4628a83fdaba35fa4ae3c894'
        >>> len(c.parent_shas)
        1
        >>> c.parent_shas[0]
        'ab124ab4baa42cd9f554b7bb038e19d4e3647957'
        >>> c.committed_at
        datetime.datetime(2012, 5, 19, 1, 14, 8, tzinfo=<Timezone: 11:00>)
        """
        attrs = ('tree', 'parent_shas', 'message', 'full_message', 'author',
                 'committer', 'authored_at', 'committed_at', 'signature')
        if attr not in attrs:
            raise AttributeError

        for a in attrs:
            setattr(self, a, None)

        self.header, self.full_message = self.data.split("\n\n", 1)
        self.message = self.full_message.split("\n", 1)[0]
        parent_shas = []
        signature = None
        reading_signature = False
        for line in self.header.split("\n"):
            if reading_signature:
                # examples:
                #   1cc6f4418dcc09f64dcbb0410fec76ceaa5034ab
                #   cbbc685c45bdff4da5ea0984f1dd3a73486b4556
                signature += line
                if line.strip() == "-----END PGP SIGNATURE-----":
                    self.signature = signature
                    reading_signature = False
                continue

            if line.startswith(" "):  # mergetag object, not supported (yet?)
                # example: c1313c68c7f784efaf700fbfb771065840fc260a
                continue

            line = line.strip()
            if not line:  # sometimes there is an empty line after gpgsig
                continue
            try:
                key, value = line.split(" ", 1)
            except ValueError:
                raise ValueError("Unexpected header in commit " + self.sha)

            if key == "tree":
                self.tree = Tree(value)
            elif key == "parent":  # multiple parents possible
                parent_shas.append(value)
            elif key == "author":
                # author name can have arbitrary number of spaces while
                # timestamp is guaranteed to have one, so rsplit
                chunks = value.rsplit(" ", 2)
                self.author = chunks[0]
                self.authored_at = parse_commit_date(" ".join(chunks[1:]))
            elif key == "committer":
                # same logic as author
                chunks = value.rsplit(" ", 2)
                self.committer = chunks[0]
                self.committed_at = parse_commit_date(" ".join(chunks[1:]))
            elif key == 'gpgsig':
                signature = value
                reading_signature = True
        self.parent_shas = tuple(parent_shas)

        return getattr(self, attr)

    def __sub__(self, parent, threshold=0.5):
        """ Compare two Commits.

        Args:
            parent (Commit): another commit to compare to.
                Expected order is `diff = child_commit - parent_commit`

        Returns:
            Generator[Tuple[Optional[str], Optional[str], Optional[str], Optional[str]]]:
                4-tuples: `(old_path, new_path, old_sha, new_sha)`

            Examples:
            - a new file 'setup.py' was created:
                `(None, 'setup.py', None, 'file_sha')`
            - an existing 'setup.py' was deleted:
                `('setup.py', None, 'old_file_sha', None)`
            - setup.py.old was renamed to setup.py, content unchanged:
                `('setup.py.old', 'setup.py', 'file_sha', 'file_sha')`
            - setup.py was edited:
                `('setup.py', 'setup.py', 'old_file_sha', 'new_file_sha')`
            - setup.py.old was edited and renamed to setup.py:
                `('setup.py.old', 'setup.py', 'old_file_sha', 'new_file_sha')`

        Detecting the last one is computationally expensive. You can adjust this
        behaviour by passing the `threshold` parameter, which is 0.5 by default.
        It means that if roughly 50% of the file content is the same,
        it is considered a match. `threshold=1` means that only exact
        matches are considered, effectively disabling this comparison.
        If threshold is set to 0, any pair of deleted and added file will be
        considered renamed and edited; this last case doesn't make much sense so
        don't set it too low.
        """
        if parent.sha not in self.parent_shas:
            warnings.warn("Comparing non-adjacent commits might be "
                          "computationally expensive. Proceed with caution.")

        # filename: (blob sha before, blob sha after)
        new_files = self.tree.files
        new_paths = set(new_files.keys())
        old_files = parent.tree.files
        old_paths = set(old_files.keys())

        # unchanged_paths
        for fname in new_paths.intersection(old_paths):
            if new_files[fname] != old_files[fname]:
                # i.e. the Blob sha is the same
                yield (fname, fname, old_files[fname], new_files[fname])

        added_paths = new_paths - old_paths
        deleted_paths = old_paths - new_paths

        if threshold >= 1:  # i.e. only exact matches are considered
            for fname in added_paths:
                yield (None, fname, None, new_files[fname])
            for fname in deleted_paths:
                yield (fname, None, old_files[fname], None)
            return

        # search for matches
        sm = difflib.SequenceMatcher()
        added_blobs = {f: Blob(new_files[f]) for f in added_paths}
        deleted_blobs = {f: Blob(old_files[f]) for f in deleted_paths}
        # for each added blob, try to find a match in deleted blobs
        #   if there is a match, signal a rename and remove from deleted
        #   if there is no match, signal a new file
        # unused deleted blobs are indeed deleted
        for added_fname, added_blob in added_blobs.items():
            sm.set_seq1(added_blob)
            matched = False
            for deleted_fname, deleted_blob in deleted_blobs.items():
                sm.set_seq2(deleted_blob)
                # use quick checks first (lower bound by length diff)
                if sm.real_quick_ratio() > threshold \
                        and sm.quick_ratio() > threshold \
                        and sm.ratio() > threshold:
                    yield (deleted_fname, added_fname, deleted_blob, added_blob)
                    del(deleted_blobs[deleted_fname])
                    matched = True
                    break
            if not matched:  # this is a new file
                yield (None, added_fname, None, added_blob)

        for deleted_fname, deleted_blob in deleted_blobs.items():
            yield (deleted_fname, None, deleted_blob, None)

    @property
    def parents(self):
        """ A generator of parent commits.
        If you only need hashes (and not `Commit` objects),
        use `.parent_sha` instead

        Commit: https://github.com/user2589/minicms/commit/e38126db
        >>> c = Commit('e38126dbca6572912013621d2aa9e6f7c50f36bc')
        >>> tuple(c.parents)
        (<Commit: ab124ab4baa42cd9f554b7bb038e19d4e3647957>,)
        """
        return (Commit(sha) for sha in self.parent_shas)

    @cached_property
    def project_names(self):
        # type: () -> tuple
        """ URIs of projects including this commit.
        This property can be used to find all forks of a project
        by its first commit.

        Commit: https://github.com/user2589/minicms/commit/f2a7fcdc
        >>> c = Commit('f2a7fcdc51450ab03cb364415f14e634fa69b62c')
        >>> isinstance(c.project_names, tuple)
        True
        >>> len(c.project_names) > 0
        True
        >>> 'user2589_minicms' in c.project_names
        True
        """
        data = decomp(self.read_tch('commit_projects'))
        return tuple(project_name
                     for project_name in (data and data.split(";")) or []
                     if project_name and project_name != 'EMPTY')

    @property
    def projects(self):
        """ A generator of `Project` s, in which this commit is included.
        """
        return (Project(uri) for uri in self.project_names)

    @cached_property
    def child_shas(self):
        """ Children commit binary sha hashes.
        Basically, this is a reverse parent_shas

        Commit: https://github.com/user2589/minicms/commit/1e971a07
        >>> Commit('1e971a073f40d74a1e72e07c682e1cba0bae159b').child_shas
        ('9bd02434b834979bb69d0b752a403228f2e385e8',)
        """
        return slice20(self.read_tch('commit_children'))

    @property
    def children(self):
        """ A generator of children `Commit` objects

        Commit: https://github.com/user2589/minicms/commit/1e971a07
        >>> tuple(Commit('1e971a073f40d74a1e72e07c682e1cba0bae159b').children)
        (<Commit: 9bd02434b834979bb69d0b752a403228f2e385e8>,)
        """
        return (Commit(sha) for sha in self.child_shas)

    @cached_property
    def blob_shas(self):
        """ SHA hashes of all blobs in the commit

        >>> Commit('af0048f4aac8f4760bf9b816e01524d7fb20a3fc').blob_shas
        ...        # doctest: +NORMALIZE_WHITESPACE
        ('b2f49ffef1c8d7ce83a004b34035f917713e2766',
         'c92011c5ccc32a9248bd929a6e56f846ac5b8072',
         'bf3c2d2df2ef710f995b590ac3e2c851b592c871')
        """
        return self.tree.blob_shas

    @cached_property
    def changed_file_names(self):
        data = decomp(self.read_tch('commit_files'))
        return tuple((data and data.split(";")) or [])

    def files_changed(self):
        return (File(filename) for filename in self.changed_file_names)

    @property
    def blob_shas_rel(self):
        """
        This relation is known to miss every first file in all trees.
        Consider using Commit.tree.blobs as a slower but more accurate
        alternative.

        When this relation passes the test, please replace blob_sha with it
        It should be faster but as of now it is not accurate
        """
        warnings.warn(
            "This relation is known to miss every first file in all trees. "
            "Consider using Commit.tree.blobs as a slower but more accurate "
            "alternative", DeprecationWarning)
        return slice20(self.read_tch('commit_blobs'))

    @property
    def blobs(self):
        """ A generator of `Blob` objects included in this commit

        >>> tuple(Commit('af0048f4aac8f4760bf9b816e01524d7fb20a3fc').blobs)
        ...              # doctest: +NORMALIZE_WHITESPACE
        (<Blob: b2f49ffef1c8d7ce83a004b34035f917713e2766>,
         <Blob: c92011c5ccc32a9248bd929a6e56f846ac5b8072>,
         <Blob: bf3c2d2df2ef710f995b590ac3e2c851b592c871>)
        """
        return (Blob(bin_sha) for bin_sha in self.blob_shas)

    @cached_property
    def files(self):
        data = decomp(self.read_tch('commit_files'))
        return tuple(
            file_name
            for file_name in (data and data.split(";")) or []
            if file_name and file_name != 'EMPTY')


class Commit_info(GitObject):
    @cached_property
    def time_author(self):
        data = self.read_tch('commit_time_author')
        return tuple(time_author 
        for time_author in (data and data.split(";")))

    @cached_property
    def head(self):
      data = slice20(self.read_tch('commit_head'))
      return data 


class Tag(GitObject):
    """ Tag doesn't have any functionality associated.
    You can't really do anything useful with it yet
    """
    type = 'tag'


class Project(_Base):
    """
    Projects are initialized with a URI:
        - Github: `{user}_{repo}`, e.g. `user2589_minicms`
        - Gitlab: `gl_{user}_{repo}`
        - Bitbucket: `bb_{user}_{repo}`
        - Bioconductor: `bioconductor.org_{user}_{repo}`
        - kde: `kde.org_{user}_{repo}`
        - drupal: `drupal.org_{user}_{repo}` 
        - Googlesouce: `android.googlesource.com_{repo}_{user}`
        - Linux kernel: `git.kernel.org_{user}_{repo}`
        - PostgreSQL: `git.postgresql.org_{user}_{repo}`
        - GNU Savannah: `git.savannah.gnu.org_{user}_{repo}`
        - ZX2C4: `git.zx2c4.com_{user}_{repo}`
        - GNOME: `gitlab.gnome.org_{user}_{repo}`
        - repo.or.cz: `repo.or.cz_{user}_{repo}`
        - Salsa: `salsa.debian.org_{user}_{repo}`
        - SourceForge: `sourceforge.net_{user}_{repo}`
  
    Projects are iterable:

        >>> for commit in Project('user2589_minicms'):  # doctest: +SKIP
        ...     print(commit.sha)

    Commits can be checked for membership in a project, either by their SHA
    hash or by a Commit object itself:

        Commit: https://github.com/user2589/minicms/commit/e38126db
        >>> sha = 'e38126dbca6572912013621d2aa9e6f7c50f36bc'
        >>> sha in Project('user2589_minicms')
        True
        >>> Commit(sha) in Project('user2589_minicms')
        True
    """

    type = 'project'
    _keys_registry_dtype = 'project_commits'

    def __init__(self, uri):
        self.uri = uri
        super(Project, self).__init__(uri)

    def __iter__(self):
        """ Generator of all commits in the project.
        Order of commits is not guaranteed

        >>> commits = tuple(Project('user2589_minicms'))
        >>> len(commits) > 60
        True
        >>> isinstance(commits[0], Commit)
        True
        """
        for sha in self.commit_shas:
            try:
                c = Commit(sha)
                author = c.author
            except ObjectNotFound:
                continue
            if author != 'GitHub Merge Button <merge-button@github.com>':
                yield c

    def __contains__(self, item):
        if isinstance(item, Commit):
            key = item.key
        elif isinstance(item, str):
            if len(item) == 20:
                key = item.encode('hex')
            elif len(item) == 40:
                key = item
            else:
                return False
        else:
            return False
        return key in self.commit_shas

    @cached_property
    def commit_shas(self):
        """ SHA1 of all commits in the project

        >>> Project('user2589_django-currencies').commit_shas
        ...         # doctest: +NORMALIZE_WHITESPACE
        ('2dbcd43f077f2b5511cc107d63a0b9539a6aa2a7',
         '7572fc070c44f85e2a540f9a5a05a95d1dd2662d')
        """
        tch_path = self.resolve_path('project_commits')
        return slice20(read_tch(tch_path, self.key, silent=True))

    @property
    def commits(self):
        """ A generator of all Commit objects in the project.
        It has the same effect as iterating a `Project` instance itself,
        with some additional validation of commit dates.

        >>> tuple(Project('user2589_django-currencies').commits)
        ...       # doctest: +NORMALIZE_WHITESPACE
        (<Commit: 2dbcd43f077f2b5511cc107d63a0b9539a6aa2a7>,
         <Commit: 7572fc070c44f85e2a540f9a5a05a95d1dd2662d>)
        """
        commits = tuple(c for c in self)
        tails = tuple(c for c in commits
                      if not c.parent_shas and c.authored_at is not None)
        if tails:
            min_date = min(c.authored_at for c in tails)
        else:  # i.e. if all tails have invalid date
            min_date = DAY_Z

        for c in commits:
            if c.authored_at and c.authored_at < min_date:
                c.authored_at = None
            yield c

    @cached_property
    def head(self):
        """ Get the HEAD commit of the repository

        >>> Project('user2589_minicms').head
        <Commit: f2a7fcdc51450ab03cb364415f14e634fa69b62c>
        >>> Project('RoseTHERESA_SimpleCMS').head
        <Commit: a47afa002ccfd3e23920f323b172f78c5c970250>
        """
        # Sometimes (very rarely) commit dates are wrong, so the latest commit
        # is not actually the head. The magic below is to account for this
        commits = {c.sha: c for c in self.commits}
        parents = set().union(*(c.parent_shas for c in commits.values()))
        heads = set(commits.keys()) - parents

        # it is possible that there is more than one head.
        # E.g. it happens when HEAD is moved manually (git reset)
        # and continued with a separate chain of commits.
        # in this case, let's just use the latest one
        # actually, storing refs would make it much simpler
        return sorted((commits[sha] for sha in heads),
                      key=lambda c: c.authored_at or DAY_Z)[-1]

    @cached_property
    def tail(self):
        """ Get the first commit SHA by following first parents

        >>> Project('user2589_minicms').tail
        '1e971a073f40d74a1e72e07c682e1cba0bae159b'
        """
        commits = {c.sha: c for c in self.commits}
        pts = set(c.parent_shas[0] for c in commits.values() if c.parent_shas)
        for sha, c in commits.items():
            if sha in pts and not c.parent_shas:
                return sha

    @property
    def commits_fp(self):
        """ Get a commit chain by following only the first parent, to mimic
        https://git-scm.com/docs/git-log#git-log---first-parent .
        Thus, you only get a small subset of the full commit tree:

        >>> p = Project('user2589_minicms')
        >>> set(c.sha for c in p.commits_fp).issubset(p.commit_shas)
        True

        In scenarios where branches are not important, it can save a lot
        of computing.

        Note: commits will come in order from the latest to the earliest.
        """
        # Simplified version of self.head():
        #   - slightly less precise,
        #   - 20% faster
        #
        # out of 500 randomly sampled projects, 493 had the same head.
        # In the remaining 7:
        #     2 had the same commit chain length,
        #     3 had one more commit
        #     1 had two more commits
        #     1 had three more commits
        # Execution time:
        #   simplified version (argmax): ~153 seconds
        #   self.head(): ~190 seconds

        # at this point we know all commits are in the dataset
        # (validated in __iter___)
        commits = {c.sha: c for c in self.commits}
        commit = max(commits.values(), key=lambda c: c.authored_at or DAY_Z)
        while commit:
            try:  # here there is no guarantee commit is in the dataset
                first_parent = commit.parent_shas and commit.parent_shas[0]
            except ObjectNotFound:
                break

            yield commit

            if not first_parent:
                break

            commit = commits.get(first_parent, Commit(first_parent))

    def toURL(self):
        """
        Get the URL for a given project URI
        >>> Project('CS340-19_lectures').toURL()
        'https://github.com/CS340-19/lectures'
        >>> Project('bb_user_project').toURL()
        'https://bitbucket.org/user/project'
        """
        chunks = self.uri.split("_", 2)
        if (len(chunks) == 3 or chunks[0] == "sourceforge.net") \
                and chunks[0] in URLMAP:
            chunks[0] = URLMAP[chunks[0]]
        else:
            chunks.insert(0, "github.com")

        return "https://" + "/".join(chunks)
    
    @cached_property
    def author_names(self):
        data = decomp(self.read_tch('project_authors'))
        return tuple(
            author_name
            for author_name in (data and data.split(";")) or []
            if author_name and author_name != 'EMPTY')


class File(_Base):
    """
    Files are initialized with a path, starting from a commit root tree:

        >>> File('.gitignore')  # doctest: +SKIP
        >>> File('docs/Index.rst')  # doctest: +SKIP
    """
    type = 'file'
    _keys_registry_dtype = 'file_commits'

    def __init__(self, path):
        self.path = path
        super(File, self).__init__(path)

    @cached_property
    def authors(self):
        data = decomp(self.read_tch('file_authors'))
        return tuple(author for author in (data and data.split(";")))

    @cached_property
    def commit_shas(self):
        """ SHA1 of all commits changing this file

        **NOTE: this relation considers only diff with the first parent,
        which substantially limits its application**

        >>> commits = File('minicms/templatetags/minicms_tags.py').commit_shas
        >>> len(commits) > 0
        True
        >>> isinstance(commits, tuple)
        True
        >>> isinstance(commits[0], str)
        True
        >>> len(commits[0]) == 40
        True
        """
        file_path = self.key
        #if not file_path.endswith("\n"):
        #    file_path += "\n"
        tch_path = resolve_path('file_commits', file_path, self.use_fnv_keys)
        return slice20(read_tch(tch_path, file_path, silent=True))

    @property
    def commits(self):
        """ All commits changing the file

        .. note: this relation considers only diff with the first parent,
            which substantially limits its application

        >>> cs = tuple(File('minicms/templatetags/minicms_tags.py').commits)
        >>> len(cs) > 0
        True
        >>> isinstance(cs[0], Commit)
        True
        """
        for sha in self.commit_shas:
            c = Commit(sha)
            try:
                author = c.author
            except ObjectNotFound:
                continue
            if author != 'GitHub Merge Button <merge-button@github.com>':
                yield c

    def __str__(self):
        return super(File, self).__str__().rstrip("\n\r")


class Author(_Base):
    """
    Authors are initialized with a combination of name and email, as they
    appear in git configuration.

        >>> Author('John Doe <john.doe@aol.com>')  # doctest: +SKIP

    At this point we don't have a relation to map all aliases of the same
    author, so keep in mind this object represents an alias, not a person.
    """
    type = 'author'
    _keys_registry_dtype = 'author_commits'

    def __init__(self, full_email):
        self.full_email = full_email
        super(Author, self).__init__(full_email)

    @cached_property
    def commit_shas(self):
        """ SHA1 of all commits authored by the Author

        >>> commits = Author('user2589 <valiev.m@gmail.com>').commit_shas
        >>> len(commits) > 50
        True
        >>> isinstance(commits, tuple)
        True
        >>> isinstance(commits[0], str)
        True
        >>> len(commits[0]) == 40
        True
        """
        return slice20(self.read_tch('author_commits', silent=True))

    @property
    def commits(self):
        """ A generator of all Commit objects authored by the Author

        >>> commits = tuple(Author('user2589 <valiev.m@gmail.com>').commits)
        >>> len(commits) > 50
        True
        >>> isinstance(commits[0], Commit)
        True
        """
        return (Commit(sha) for sha in self.commit_shas)

    @cached_property
    def files(self):
        data = decomp(self.read_tch('author_files'))
        return tuple(file for file in (data and data.split(";")))
    
    @cached_property
    def project_names(self):
        """ URIs of projects where author has committed to 
A generator of all Commit objects authored by the Author
        """
        data = decomp(self.read_tch('author_projects'))
        return tuple(project_name
          for project_name in (data and data.split(";")) or [] if project_name and project_name != 'EMPTY')
    
    @cached_property
    def torvald(self):
      data = decomp(self.read_tch('author_trpath'))
      return tuple(path for path in (data and data.split(";")))

class Clickhouse_DB(object):
    ''' Clickhouse_DB class represents an instance of the clickhouse client
        It is initialized with a table name and a host name for the database
    '''
    def __init__(self, tb_name, db_host):
        self.tb_name = tb_name
        self.db_host = db_host
        self.client_settings = {'strings_as_bytes':True, 'max_block_size':100000}
        self.client = clickhouse.Client(host=self.db_host, settings=self.client_settings)

    def query(self, query_str):
        return self.client.execute(query_str)
    
    def query_iter(self, query_str):
        row_iter = self.client.execute_iter(query_str)
        for row in row_iter:
            yield row

    def query_select(self, s_col, s_from, s_start, s_end):
        # normal query
        s_where = self.__where_condition(s_start, s_end)
        query_str = 'select {} from {} where {}'.format(s_col, s_from, s_where)
        return self.client.execute(query_str)
        
    def query_select_iter(self, s_col, s_from, s_start, s_end):
        # iterative query
        s_where = self.__where_condition(s_start, s_end)
        query_str = 'select {} from {} where {}'.format(s_col, s_from, s_where)
        row_iter = self.client.execute_iter(query_str)
        for row in row_iter:
            yield row
    
    def __where_condition(self, start, end):
        # checks if start and end date or time is valid and build the where clause
        dt = 'time'
        if not self.__check_time(start, end):
            dt = 'date'
            start = 'toDate(\'{}\')'.format(start)
            end = 'toDate(\'{}\')'.format(end) if end else None
            
        if end is None:
            return '{}={}'.format(dt, start)
        else:
            return '{}>={}  AND {}<={}'.format(dt, start, dt, end)

    def __check_time(self, start, end):
        # make sure start and end are of the same type and must be either strings or ints
        if start is None:
            raise ValueError('start time cannot be None')
        elif not isinstance(start, int) and not isinstance(start, basestring):
            raise ValueError('start time must be either int or string')
        elif end is not None and not isinstance(end, int) and not isinstance(end, basestring):
            raise ValueError('end time must be either int or string')
        elif end is not None and type(start) is not type(end):
            raise ValueError('start and end must be of the same type')
        return (True if isinstance(start, int) else False)

class Time_commit_info(Clickhouse_DB):
    ''' Time_commit_info class is initialized with table name and database host name
        the default table for commits is commits_all, and the default host is localhost
        No connection is established before the query is made.
        The 'commits_all' table description is the following:
        |__name___|______type_______|
        | sha1    | FixedString(20) |
        | time    | Int32           |
        | tree    | FixedString(20) |
        | author  | String          |
        | parent  | String          |
        | comment | String          |
        | content | String          |
    '''
    columns = ['sha1', 'time', 'tree', 'author', 'parent', 'comment', 'content']

    def __init__(self, tb_name='commits_all', db_host='localhost'):
        super(Time_commit_info, self).__init__(tb_name, db_host)
    
    def commit_counts(self, start, end=None):
        ''' return the count of commits between given date and time
        >>> t = Time_commit_info()
        >>> t.commit_counts(1568656268)
        8
        '''
        rows = self.query_select('count(*)', self.tb_name, start, end)
        return rows[0][0]
    
    def commits_iter(self, start, end=None):
        ''' return a generator of Commit instances within a given date and time
        >>> t = Time_commit_info()
        >>> commits = t.commits_iter(1568656268)
        >>> c = commits.next()
        >>> type(c)
        <class 'oscar.Commit'>
        >>> c.parent_shas
        ('9c4cc4f6f8040ed98388c7dedeb683469f7210f5',)
        '''
        row_iter = self.query_select_iter('lower(hex(sha1))', self.tb_name, start, end)
        for row in row_iter:
            yield Commit(row[0])

    def commits_shas(self, start, end=None):
        ''' return a list of shas within the given time and date
        >>> t = Time_commit_info()
        >>> shas = t.commits_shas(1568656268)
        >>> type(shas)
        <type 'list'>
        '''
        rows = self.query_select('lower(hex(sha1))', self.tb_name, start, end)
        return [row[0] for row in rows]

    def commits_shas_iter(self, start, end=None):
        ''' return a generator of all sha1 within the given time and date
        >>> t = Time_commit_info()
        >>> for sha1 in t.commits_shas_iter(1568656268):
        ...     print(sha1)
        ''' 
        row_iter = self.query_select_iter('lower(hex(sha1))', self.tb_name, start, end)
        for row in row_iter:
            yield row[0]
        
class Time_project_info(Clickhouse_DB):
    ''' Time_project_info class is initialized with table name and database host name
        The default table name for projects is projects_all, and the default database name is localhost
        This class contains methods to query for project data
        The 'b2cPtaPkgR_all' table descrption is the following:
        |___name___|______type_______|
        | blob     | FixedString(20) |
        | commit   | FixedString(20) |
        | project  | String          |
        | time     | UInt32          |
        | author   | String          |
        | language | String          |
        | deps     | String          |
    '''
    columns = ['blob', 'commit', 'project', 'time', 'author', 'language', 'deps']

    def __init__(self, tb_name='b2cPtaPkgR_all', db_host='localhost'):
        super(Time_project_info, self).__init__(tb_name, db_host)
    
    def get_values_iter(self, cols, start, end):
        ''' return a generator for table rows for a given time interval                            
        >>> from oscar import Time_project_info as Proj
        >>> p = Proj()
        >>> rows = p.get_values_iter(['time','project'], 1568571909, 1568571910)
        >>> for row in rows:
        ...     print(row)
        ...
        (1568571909, 'mrtrevanderson_CECS_424')
        (1568571909, 'gitlab.com_surajpatel_tic_toc_toe')
        (1568571909, 'gitlab.com_surajpatel_tic_toc_toe')
        ...
        '''
        cols = self.__wrap_cols(cols)
        rows_iter = self.query_select_iter(', '.join(cols), self.tb_name, start, end)
        for row in rows_iter:
            yield row
    
    def project_timeline(self, cols, project):
        ''' return a generator for all rows given a project name (ordered by time)
        >>> rows = p.project_timeline(['time','project'], 'mrtrevanderson_CECS_424')
        >>> for row in rows:
        ...     print(row)
        ...
        (1568571909, 'mrtrevanderson_CECS_424')
        (1568571909, 'mrtrevanderson_CECS_424')
        (1568571909, 'mrtrevanderson_CECS_424')
        ...
        '''
        cols = self.__wrap_cols(cols)
        query_str = 'SELECT {} FROM {} WHERE project=\'{}\' ORDER BY time'\
                    .format(', '.join(cols), self.tb_name, project)
        rows_iter = self.query_iter(query_str)
        for row in rows_iter:
            yield row

    def author_timeline(self, cols, author):
        ''' return a generator for all rows given an author (ordered by time)
        >>> rows = p.author_timeline(['time', 'project'], 'Andrew Gacek <andrew.gacek@gmail.com>')
        >>> for row in rows:
        ...     print(row)
        ...
        (49, 'smaccm_camera_demo')
        (677, 'smaccm_vm_hack')
        (1180017188, 'teyjus_teyjus')
        ... 
        '''
        cols = self.__wrap_cols(cols)
        query_str = 'SELECT {} FROM {} WHERE author=\'{}\' ORDER BY time'\
                    .format(', '.join(cols), self.tb_name, author)
        rows_iter = self.query_iter(query_str)
        for row in rows_iter:
            yield row

    def __wrap_cols(self, cols):
        ''' wraps cols to select before querying
        '''
        for i in range(len(cols)):
            if cols[i] == 'commit' or cols[i] == 'blob':
                cols[i] = 'lower(hex({}))'.format(cols[i])
        return cols<|MERGE_RESOLUTION|>--- conflicted
+++ resolved
@@ -2,8 +2,6 @@
 # da4 doesn't have libgit2-dev to install pygit2 yet
 # import pygit2
 from tokyocabinet import hash as tch
-
-import clickhouse_driver as clickhouse
 
 from datetime import datetime, timedelta, tzinfo
 import difflib
@@ -15,11 +13,7 @@
 import fnvhash
 
 
-<<<<<<< HEAD
-__version__ = '1.2.3'
-=======
 __version__ = '1.3.3'
->>>>>>> 5a0d595a
 __author__ = "Marat (@cmu.edu)"
 __license__ = "GPL v3"
 
@@ -28,14 +22,6 @@
     # prefix length means that the data are split into 2**n files,
     # e.g. key is in 0..31 for prefix length of 5 bit.
 
-<<<<<<< HEAD
-    # The most critical: raw data for the initial storage, use in sweeps,
-    # 100TB da4+ backup
-    'commit_sequential_idx': ('/data/All.blobs/commit_{key}.idx', 7),
-    'commit_sequential_bin': ('/data/All.blobs/commit_{key}.bin', 7),
-    'tree_sequential_idx': ('/data/All.blobs/blob_{key}.idx', 7),
-    'tree_sequential_bin': ('/data/All.blobs/blob_{key}.bin', 7),
-=======
     # The most critical: raw data for the initial storage, use in sweeps, 100TB da4+ backup
     'commit_sequential_idx': ('/da4_data/All.blobs/commit_{key}.idx', 7),
     'commit_sequential_bin': ('/da4_data/All.blobs/commit_{key}.bin', 7),
@@ -46,7 +32,6 @@
     'commit_data': ('/da4_data/All.blobs/commit_{key}.bin', 7),
     'tree_data': ('/da4_data/All.blobs/tree_{key}.bin', 7),
     'blob_data': ('/da4_data/All.blobs/blob_{key}.bin', 7),
->>>>>>> 5a0d595a
 
     # critical - random access to trees and commits on da4 - need to do offsets for the da3
     'commit_random': ('/fast/All.sha1c/commit_{key}.tch', 7),
@@ -61,26 +46,6 @@
     # 'tag_data': ('/data/All.blobs/tag_{key}.bin', 7)
 
     # relations - good to have but not critical
-<<<<<<< HEAD
-    'commit_projects': ('/da0_data/basemaps/c2pFullP.{key}.tch', 5),
-    'commit_children': ('/da0_data/basemaps/c2ccFullP.{key}.tch', 5),
-    'commit_blobs': ('/da0_data/basemaps/c2bFullP.{key}.tch', 5),
-    'commit_files': ('/da0_data/basemaps/c2fFullP.{key}.tch', 5),
-    'project_commits': ('/da0_data/basemaps/p2cFullP.{key}.tch', 5),
-    'author_commits': ('/da0_data/basemaps/a2cFullP.{key}.tch', 5),
-    'author_projects': ('/da0_data/basemaps/a2pFullP.{key}.tch', 5),
-    'author_trpath':('/da0_data/basemaps/a2trpO.tch', 5),
-    'blob_commits': ('/da0_data/basemaps/b2cFullP.{key}.tch', 5),
-    'blob_authors': ('/da0_data/basemaps/b2aFullP.{key}.tch', 5),
-    'file_commits': ('/da0_data/basemaps/f2cFullP.{key}.tch', 5),
-
-    # dictionary entries added after 5/12/19
-    'file_blobs': ('/da0_data/basemaps/f2bFullP.{key}.tch', 5),
-    'commit_time_author': ('/da0_data/basemaps/c2taFullP.{key}.tch', 5),
-    'project_authors': ('/da0_data/basemaps/p2aFullP.{key}.tch', 5),
-    'blob_files': ('/da0_data/basemaps/b2fFullP.{key}.tch', 5),
-    'commit_head': ('/da0_data/basemaps/c2hFullO.{key}.tch', 5),
-=======
   
     # move to current version R as they get updated
     'commit_projects': ('/da0_data/basemaps/c2pFull{ver}.{key}.tch', 5),
@@ -105,7 +70,6 @@
     'blob_files': ('/da0_data/basemaps/b2fFull{ver}.{key}.tch', 5),
 
     'author_trpath':('/da0_data/basemaps/a2trp{ver}.tch', 5),
->>>>>>> 5a0d595a
 
     # another way to get commit parents, currently unused
     # 'commit_parents': ('/da0_data/basemaps/c2pcK.{key}.tch', 7)
@@ -134,7 +98,6 @@
     "salsa.debian.org": "salsa.debian.org",
     "sourceforge.net": "git.code.sf.net/p"
 }
-
 
 def read_env_var():
     global PATHS
@@ -409,16 +372,16 @@
     Main purpose of this method is to cached open .tch handlers
     in _TCH_POOL to speedup reads
     """
+
     try:
         return _get_tch(path)[key]
-    except IOError:
-        if silent:
-            return None
-    except KeyError:
-        if silent:
-            return None
-        raise ObjectNotFound(path + " " + key)
-
+    except:
+      return None
+        #raise IOError("Tokyocabinet file " + path + " not found")
+    #except KeyError:
+     #   if silent:
+     #       return ''
+     #   raise ObjectNotFound(path + " " + key)
 
 def tch_keys(path, key_prefix=''):
     return _get_tch(path).fwmkeys(key_prefix)
@@ -678,6 +641,7 @@
         return (Commit(bin_sha) for bin_sha in self.commit_shas)
 
 
+
 class Tree(GitObject):
     """ A representation of git tree object, basically - a directory.
 
@@ -768,8 +732,7 @@
         This will generate 3-tuples of the same format as direct tree
         iteration, but will recursively include subtrees content.
 
-        Returns:
-            Generator: a generator of (mode, filename, blob/tree sha) tuples
+        :return: generator of (mode, filename, blob/tree sha)
 
         >>> c = Commit("1e971a073f40d74a1e72e07c682e1cba0bae159b")
         >>> len(list(c.tree.traverse()))
@@ -791,9 +754,8 @@
         """ Formatted tree content, including recursive files and subtrees
         It is intended for debug purposes only.
 
-        Returns:
-            str: multiline string, where each line contains mode, name and sha,
-                with subtrees expanded
+        :return: multiline string, where each line contains mode, name and sha,
+            with subtrees expanded
         """
         files = sorted(self.traverse(), key=lambda x: x[1])
         return "\n".join(" ".join(line) for line in files)
@@ -1142,11 +1104,8 @@
     @cached_property
     def files(self):
         data = decomp(self.read_tch('commit_files'))
-        return tuple(
-            file_name
-            for file_name in (data and data.split(";")) or []
-            if file_name and file_name != 'EMPTY')
-
+        return tuple(file_name 
+        for file_name in (data and data.split(";")) or [] if file_name and file_name != 'EMPTY')
 
 class Commit_info(GitObject):
     @cached_property
@@ -1159,7 +1118,6 @@
     def head(self):
       data = slice20(self.read_tch('commit_head'))
       return data 
-
 
 class Tag(GitObject):
     """ Tag doesn't have any functionality associated.
@@ -1362,21 +1320,41 @@
             commit = commits.get(first_parent, Commit(first_parent))
 
     def toURL(self):
-        """
-        Get the URL for a given project URI
-        >>> Project('CS340-19_lectures').toURL()
-        'https://github.com/CS340-19/lectures'
-        >>> Project('bb_user_project').toURL()
-        'https://bitbucket.org/user/project'
-        """
-        chunks = self.uri.split("_", 2)
-        if (len(chunks) == 3 or chunks[0] == "sourceforge.net") \
-                and chunks[0] in URLMAP:
-            chunks[0] = URLMAP[chunks[0]]
-        else:
-            chunks.insert(0, "github.com")
-
-        return "https://" + "/".join(chunks)
+      '''
+      Get the URL for a given project URI
+      >>> Project('CS340-19_lectures').toURL()
+      'http://github.com/CS340-19/lectures'
+      '''
+      p_name = self.uri
+      found = False
+      toUrlMap = {
+        "bb": "bitbucket.org", "gl": "gitlab.org",
+        "android.googlesource.com": "android.googlesource.com",
+        "bioconductor.org": "bioconductor.org",
+        "drupal.com": "git.drupal.org", "git.eclipse.org": "git.eclipse.org",
+        "git.kernel.org": "git.kernel.org",
+        "git.postgresql.org": "git.postgresql.org" ,
+        "git.savannah.gnu.org": "git.savannah.gnu.org",
+        "git.zx2c4.com": "git.zx2c4.com" ,
+        "gitlab.gnome.org": "gitlab.gnome.org",
+        "kde.org": "anongit.kde.org",
+        "repo.or.cz": "repo.or.cz",
+        "salsa.debian.org": "salsa.debian.org",
+        "sourceforge.net": "git.code.sf.net/p"}
+
+      for URL in toUrlMap.keys():
+        URL_ = URL + "_"
+        if p_name.startswith(URL_) and (p_name.count('_') >= 2 or URL == "sourceforge.net"):
+          replacement = toUrlMap[URL] + "/"
+          p_name = p_name.replace(URL_, replacement)
+          found = True
+          break
+
+      if not found: 
+        p_name = "github.com/" + p_name
+ 
+      p_name = p_name.replace('_', '/', 1)
+      return "https://" + p_name  
     
     @cached_property
     def author_names(self):
@@ -1517,204 +1495,4 @@
     @cached_property
     def torvald(self):
       data = decomp(self.read_tch('author_trpath'))
-      return tuple(path for path in (data and data.split(";")))
-
-class Clickhouse_DB(object):
-    ''' Clickhouse_DB class represents an instance of the clickhouse client
-        It is initialized with a table name and a host name for the database
-    '''
-    def __init__(self, tb_name, db_host):
-        self.tb_name = tb_name
-        self.db_host = db_host
-        self.client_settings = {'strings_as_bytes':True, 'max_block_size':100000}
-        self.client = clickhouse.Client(host=self.db_host, settings=self.client_settings)
-
-    def query(self, query_str):
-        return self.client.execute(query_str)
-    
-    def query_iter(self, query_str):
-        row_iter = self.client.execute_iter(query_str)
-        for row in row_iter:
-            yield row
-
-    def query_select(self, s_col, s_from, s_start, s_end):
-        # normal query
-        s_where = self.__where_condition(s_start, s_end)
-        query_str = 'select {} from {} where {}'.format(s_col, s_from, s_where)
-        return self.client.execute(query_str)
-        
-    def query_select_iter(self, s_col, s_from, s_start, s_end):
-        # iterative query
-        s_where = self.__where_condition(s_start, s_end)
-        query_str = 'select {} from {} where {}'.format(s_col, s_from, s_where)
-        row_iter = self.client.execute_iter(query_str)
-        for row in row_iter:
-            yield row
-    
-    def __where_condition(self, start, end):
-        # checks if start and end date or time is valid and build the where clause
-        dt = 'time'
-        if not self.__check_time(start, end):
-            dt = 'date'
-            start = 'toDate(\'{}\')'.format(start)
-            end = 'toDate(\'{}\')'.format(end) if end else None
-            
-        if end is None:
-            return '{}={}'.format(dt, start)
-        else:
-            return '{}>={}  AND {}<={}'.format(dt, start, dt, end)
-
-    def __check_time(self, start, end):
-        # make sure start and end are of the same type and must be either strings or ints
-        if start is None:
-            raise ValueError('start time cannot be None')
-        elif not isinstance(start, int) and not isinstance(start, basestring):
-            raise ValueError('start time must be either int or string')
-        elif end is not None and not isinstance(end, int) and not isinstance(end, basestring):
-            raise ValueError('end time must be either int or string')
-        elif end is not None and type(start) is not type(end):
-            raise ValueError('start and end must be of the same type')
-        return (True if isinstance(start, int) else False)
-
-class Time_commit_info(Clickhouse_DB):
-    ''' Time_commit_info class is initialized with table name and database host name
-        the default table for commits is commits_all, and the default host is localhost
-        No connection is established before the query is made.
-        The 'commits_all' table description is the following:
-        |__name___|______type_______|
-        | sha1    | FixedString(20) |
-        | time    | Int32           |
-        | tree    | FixedString(20) |
-        | author  | String          |
-        | parent  | String          |
-        | comment | String          |
-        | content | String          |
-    '''
-    columns = ['sha1', 'time', 'tree', 'author', 'parent', 'comment', 'content']
-
-    def __init__(self, tb_name='commits_all', db_host='localhost'):
-        super(Time_commit_info, self).__init__(tb_name, db_host)
-    
-    def commit_counts(self, start, end=None):
-        ''' return the count of commits between given date and time
-        >>> t = Time_commit_info()
-        >>> t.commit_counts(1568656268)
-        8
-        '''
-        rows = self.query_select('count(*)', self.tb_name, start, end)
-        return rows[0][0]
-    
-    def commits_iter(self, start, end=None):
-        ''' return a generator of Commit instances within a given date and time
-        >>> t = Time_commit_info()
-        >>> commits = t.commits_iter(1568656268)
-        >>> c = commits.next()
-        >>> type(c)
-        <class 'oscar.Commit'>
-        >>> c.parent_shas
-        ('9c4cc4f6f8040ed98388c7dedeb683469f7210f5',)
-        '''
-        row_iter = self.query_select_iter('lower(hex(sha1))', self.tb_name, start, end)
-        for row in row_iter:
-            yield Commit(row[0])
-
-    def commits_shas(self, start, end=None):
-        ''' return a list of shas within the given time and date
-        >>> t = Time_commit_info()
-        >>> shas = t.commits_shas(1568656268)
-        >>> type(shas)
-        <type 'list'>
-        '''
-        rows = self.query_select('lower(hex(sha1))', self.tb_name, start, end)
-        return [row[0] for row in rows]
-
-    def commits_shas_iter(self, start, end=None):
-        ''' return a generator of all sha1 within the given time and date
-        >>> t = Time_commit_info()
-        >>> for sha1 in t.commits_shas_iter(1568656268):
-        ...     print(sha1)
-        ''' 
-        row_iter = self.query_select_iter('lower(hex(sha1))', self.tb_name, start, end)
-        for row in row_iter:
-            yield row[0]
-        
-class Time_project_info(Clickhouse_DB):
-    ''' Time_project_info class is initialized with table name and database host name
-        The default table name for projects is projects_all, and the default database name is localhost
-        This class contains methods to query for project data
-        The 'b2cPtaPkgR_all' table descrption is the following:
-        |___name___|______type_______|
-        | blob     | FixedString(20) |
-        | commit   | FixedString(20) |
-        | project  | String          |
-        | time     | UInt32          |
-        | author   | String          |
-        | language | String          |
-        | deps     | String          |
-    '''
-    columns = ['blob', 'commit', 'project', 'time', 'author', 'language', 'deps']
-
-    def __init__(self, tb_name='b2cPtaPkgR_all', db_host='localhost'):
-        super(Time_project_info, self).__init__(tb_name, db_host)
-    
-    def get_values_iter(self, cols, start, end):
-        ''' return a generator for table rows for a given time interval                            
-        >>> from oscar import Time_project_info as Proj
-        >>> p = Proj()
-        >>> rows = p.get_values_iter(['time','project'], 1568571909, 1568571910)
-        >>> for row in rows:
-        ...     print(row)
-        ...
-        (1568571909, 'mrtrevanderson_CECS_424')
-        (1568571909, 'gitlab.com_surajpatel_tic_toc_toe')
-        (1568571909, 'gitlab.com_surajpatel_tic_toc_toe')
-        ...
-        '''
-        cols = self.__wrap_cols(cols)
-        rows_iter = self.query_select_iter(', '.join(cols), self.tb_name, start, end)
-        for row in rows_iter:
-            yield row
-    
-    def project_timeline(self, cols, project):
-        ''' return a generator for all rows given a project name (ordered by time)
-        >>> rows = p.project_timeline(['time','project'], 'mrtrevanderson_CECS_424')
-        >>> for row in rows:
-        ...     print(row)
-        ...
-        (1568571909, 'mrtrevanderson_CECS_424')
-        (1568571909, 'mrtrevanderson_CECS_424')
-        (1568571909, 'mrtrevanderson_CECS_424')
-        ...
-        '''
-        cols = self.__wrap_cols(cols)
-        query_str = 'SELECT {} FROM {} WHERE project=\'{}\' ORDER BY time'\
-                    .format(', '.join(cols), self.tb_name, project)
-        rows_iter = self.query_iter(query_str)
-        for row in rows_iter:
-            yield row
-
-    def author_timeline(self, cols, author):
-        ''' return a generator for all rows given an author (ordered by time)
-        >>> rows = p.author_timeline(['time', 'project'], 'Andrew Gacek <andrew.gacek@gmail.com>')
-        >>> for row in rows:
-        ...     print(row)
-        ...
-        (49, 'smaccm_camera_demo')
-        (677, 'smaccm_vm_hack')
-        (1180017188, 'teyjus_teyjus')
-        ... 
-        '''
-        cols = self.__wrap_cols(cols)
-        query_str = 'SELECT {} FROM {} WHERE author=\'{}\' ORDER BY time'\
-                    .format(', '.join(cols), self.tb_name, author)
-        rows_iter = self.query_iter(query_str)
-        for row in rows_iter:
-            yield row
-
-    def __wrap_cols(self, cols):
-        ''' wraps cols to select before querying
-        '''
-        for i in range(len(cols)):
-            if cols[i] == 'commit' or cols[i] == 'blob':
-                cols[i] = 'lower(hex({}))'.format(cols[i])
-        return cols+      return tuple(path for path in (data and data.split(";")))